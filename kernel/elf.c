--- conflicted
+++ resolved
@@ -398,10 +398,6 @@
   if (!argc)
     panic("You need to specify the application program!\n");
 
-<<<<<<< HEAD
-  sprint("hartid = ?: Application: %s\n", arg_bug_msg.argv[0]);
-=======
->>>>>>> 5873033d
 
   if(NCPU > 1)sprint("hartid = %d: ",hartid);
   sprint("Application: %s\n", arg_bug_msg.argv[hartid]);
@@ -429,11 +425,6 @@
   p->trapframe->epc = elfloader.ehdr.entry;
 
   // close the host spike file
-<<<<<<< HEAD
-  spike_file_close( info.f );
-
-  sprint("hartid = ?: Application program entry point (virtual address): 0x%lx\n", p->trapframe->epc);
-=======
   spike_file_close(info.f);
   
   if(NCPU > 1)sprint("hartid = %d: ",hartid);
@@ -635,5 +626,4 @@
       sprint("\0");
     }
   }
->>>>>>> 5873033d
 }