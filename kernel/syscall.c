--- conflicted
+++ resolved
@@ -240,6 +240,7 @@
   kfree(test_mem);
   return 0;
 }
+
 ssize_t sys_user_printpa(uint64 va)
 {
   uint64 pa = (uint64)user_va_to_pa((pagetable_t)(current->pagetable), (void*)va);
@@ -254,25 +255,6 @@
 long do_syscall(long a0, long a1, long a2, long a3, long a4, long a5, long a6,
                 long a7) {
   switch (a0) {
-<<<<<<< HEAD
-    case SYS_user_print:
-      return sys_user_print((const char*)a1, a2);
-    case SYS_user_exit:
-      return sys_user_exit(a1);
-    // added @lab2_2
-    case SYS_user_allocate_page:
-      return sys_user_allocate_page();
-    case SYS_user_free_page:
-      return sys_user_free_page(a1);
-    case SYS_user_fork:
-      return sys_user_fork();
-    case SYS_user_yield:
-      return sys_user_yield();
-    case SYS_user_printpa:
-      return sys_user_printpa(a1);
-    default:
-      panic("Unknown syscall %ld \n", a0);
-=======
   case SYS_user_print:
     return sys_user_print((const char *)a1, a2);
   case SYS_user_exit:
@@ -290,6 +272,8 @@
     return sys_user_fork();
   case SYS_user_yield:
     return sys_user_yield();
+    case SYS_user_printpa:
+      return sys_user_printpa(a1);
   case SYS_user_wait:
     //int ret = sys_user_wait(a1);
     //sprint("do_syscall:return from blocking!\n");
@@ -305,6 +289,5 @@
     return sys_user_sem_V(a1);
   default:
     panic("Unknown syscall %ld \n", a0);
->>>>>>> 3b06b1e4
   }
 }