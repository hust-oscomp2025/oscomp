/*
 * contains the implementation of all syscalls.
 */

#include <errno.h>
#include <stdint.h>

#include "elf.h"
#include "global.h"
#include "pmm.h"
#include "process.h"
#include "sched.h"
#include "proc_file.h"

#include "spike_interface/spike_utils.h"
#include "string.h"
#include "syscall.h"
#include "util/functions.h"
#include "util/types.h"
#include "vmm.h"

#include "sync_utils.h"
#include "utils.h"

//
// implement the SYS_user_print syscall
//
ssize_t sys_user_print(const char *buf, size_t n) {
  int hartid = read_tp();
  // buf is now an address in user space of the given app's user stack,
  // so we have to transfer it into phisical address (kernel is running in
  // direct mapping).
  assert(current[hartid]);
  char *pa = (char *)user_va_to_pa((pagetable_t)(current[hartid]->pagetable),
                                   (void *)buf);
  Sprint("%s\n", pa);
  return 0;
}

//
// implement the SYS_user_exit syscall
//

volatile static int counter = 0;
ssize_t sys_user_exit(uint64 code) {
  int hartid = read_tp();
  Sprint("User exit with code:%d.\n", code);
  current[hartid]->status = ZOMBIE;
  sem_V(current[hartid]->sem_index);
  if (current[hartid]->parent != NULL)
    sem_V(current[hartid]->parent->sem_index);

  // reclaim the current process, and reschedule. added @lab3_1
  // 这个过程只在父进程显式调用wait时执行。如果说父进程提前退出，那么子进程应该被init进程收养。
  // free_process(current[hartid]);
  schedule();

  return 0;
}

uint64 sys_user_malloc(size_t size) { return (uint64)vmalloc(size); }

//
// reclaim a page, indicated by "va". added @lab2_2
//
uint64 sys_user_free(uint64 va) {
  // user_vm_unmap((pagetable_t)current->pagetable, va, PGSIZE, 1);
  free((void *)va);
  return 0;
}

ssize_t sys_user_print_backtrace(uint64 depth) {

  if (depth <= 0)
    return 0;
  int hartid = read_tp();
  trapframe *tf = current[hartid]->trapframe;
  uint64 temp_fp = tf->regs.s0;
  uint64 temp_pc = tf->epc;

  temp_fp = *(uint64 *)user_va_to_pa((pagetable_t)(current[hartid]->pagetable),
                                     (void *)temp_fp - 16);
  for (int i = 1; i <= depth; i++) {
    temp_pc = *(uint64 *)user_va_to_pa(
        (pagetable_t)(current[hartid]->pagetable), (void *)temp_fp - 8);
    char *function_name = locate_function_name(temp_pc);
    sprint("%s\n", function_name);
    if (strcmp(function_name, "main") == 0) {
      return i;
    } else {
      temp_fp = *(uint64 *)user_va_to_pa(
          (pagetable_t)(current[hartid]->pagetable), (void *)temp_fp - 16);
    }
  }
  return depth;
}

ssize_t sys_user_fork() {
  int hartid = read_tp();
  Sprint("User call fork.\n");
  return do_fork(current[hartid]);
}

volatile int sys_user_wait(int pid) {
  // sprint("DEBUG LINE, pid = %d\n",pid);

  int hartid = read_tp();
  // int child_found_flag = 0;
  if (pid == -1) {
    while (1) {
      for (int i = 0; i < NPROC; i++) {
        // sprint("DEBUG LINE\n");

        process *p = &(procs[i]);
        // sprint("p = 0x%lx,\n",p);
        if (p->parent != NULL && p->parent->pid == current[hartid]->pid &&
            p->status == ZOMBIE) {
          // sprint("DEBUG LINE\n");

          free_process(p);
          return i;
        }
      }
      // sprint("current[hartid]->sem_index = %d\n",current[hartid]->sem_index);
      sem_P(current[hartid]->sem_index);
      //sprint("wait:return from blocking!\n");
    }
  }
  if (0 < pid && pid < NPROC) {
    // sprint("DEBUG LINE\n");

    process *p = &procs[pid];
    if (p->parent != current[hartid]) {
      return -1;
    } else if (p->status == ZOMBIE) {
      free_process(p);
      return pid;
    } else {
      sem_P(p->sem_index);
      //sprint("return from blocking!\n");

      return pid;
    }
  }
  return -1;
}

int sys_user_sem_new(int initial_value) {
  //int pid = current[read_tp()]->pid;
  return sem_new(initial_value);
}

int sys_user_sem_P(int sem_index) {
  int hartid = read_tp();
  return sem_P(sem_index);
}

int sys_user_sem_V(int sem_index) {
  int hartid = read_tp();
  return sem_V(sem_index);
}

ssize_t sys_user_yield() {
  // TODO (lab3_2): implment the syscall of yield.
  // hint: the functionality of yield is to give up the processor. therefore,
  // we should set the status of currently running process to READY, insert it
  // in the rear of ready queue, and finally, schedule a READY process to run.
  // panic( "You need to implement the yield syscall in lab3_2.\n" );
  int hartid = read_tp();
  //current[hartid]->status = READY;
  insert_to_ready_queue(current[hartid]);
  schedule();
  return 0;
}

int sys_user_test() {
  // 第1步：通过 kmalloc 分配 100 字节的内存
  char *test_mem = (char *)kmalloc(100); // 假设每次分配 100 字节
  sprint("test_mem=0x%x\n", test_mem);

  // 检查分配是否成功
  if (test_mem == NULL) {
    sprint("kmalloc failed to allocate memory\n");
    return -1;
  }

  // 第2步：进行简单的写入操作（使用 kmalloc 分配的内存）
  for (int i = 0; i < 100; i++) {
    test_mem[i] = 'A' + (i % 26); // 填充字符 'A' 到 'Z'，然后循环
  }

  // 第3步：进行读取操作，验证写入是否正确
  for (int i = 0; i < 100; i++) {
    if (test_mem[i] != 'A' + (i % 26)) {
      sprint("Test failed at index %d. Expected '%c' but got '%c'.\n", i,
             'A' + (i % 26), test_mem[i]);
      kfree(test_mem); // 释放内存
      return -1;
    }
  }

  sprint("kmalloc and memory write test passed!\n");

  // 第4步：通过 kfree 释放内存
  kfree(test_mem);

  // 第5步：再次分配新的内存块，验证内存释放后能否正确使用
  test_mem = (char *)kmalloc(50); // 试着分配 50 字节
  sprint("test_mem=0x%x\n", test_mem);
  test_mem = (char *)kmalloc(3950); // 试着分配 50 字节
  sprint("test_mem=0x%x\n", test_mem);
  test_mem = (char *)kmalloc(50); // 试着分配 50 字节
  sprint("test_mem=0x%x\n", test_mem);
  test_mem = (char *)kmalloc(4000); // 试着分配 50 字节
  sprint("test_mem=0x%x\n", test_mem);
  if (test_mem == NULL) {
    sprint("kmalloc failed to allocate new memory after kfree\n");
    return -1;
  }

  // 填充新分配的内存并验证
  for (int i = 0; i < 50; i++) {
    test_mem[i] = 'a' + (i % 26); // 填充字符 'a' 到 'z'，然后循环
  }

  // 验证是否写入正确
  for (int i = 0; i < 50; i++) {
    if (test_mem[i] != 'a' + (i % 26)) {
      sprint("Test failed at index %d. Expected '%c' but got '%c'.\n", i,
             'a' + (i % 26), test_mem[i]);
      kfree(test_mem);
      return -1;
    }
  }

  sprint("kmalloc and kfree memory test passed again!\n");

  // 释放新分配的内存
  kfree(test_mem);
  return 0;
}

ssize_t sys_user_printpa(uint64 va)
{
  uint64 pa = (uint64)user_va_to_pa((pagetable_t)(current[read_tp()]->pagetable), (void*)va);
  sprint("%lx\n", pa);
  return 0;
}

//
// open file
//
ssize_t sys_user_open(char *pathva, int flags) {
  char* pathpa = (char*)user_va_to_pa((pagetable_t)(current[read_tp()]->pagetable), pathva);
  return do_open(pathpa, flags);
}

//
// read file
//
ssize_t sys_user_read(int fd, char *bufva, uint64 count) {
  int i = 0;
  while (i < count) { // count can be greater than page size
    uint64 addr = (uint64)bufva + i;
    uint64 pa = lookup_pa((pagetable_t)current[read_tp()]->pagetable, addr);
    uint64 off = addr - ROUNDDOWN(addr, PGSIZE);
    uint64 len = count - i < PGSIZE - off ? count - i : PGSIZE - off;
    uint64 r = do_read(fd, (char *)pa + off, len);
    i += r; if (r < len) return i;
  }
  return count;
}

//
// write file
//
ssize_t sys_user_write(int fd, char *bufva, uint64 count) {
  int i = 0;
  while (i < count) { // count can be greater than page size
    uint64 addr = (uint64)bufva + i;
    uint64 pa = lookup_pa((pagetable_t)current[read_tp()]->pagetable, addr);
    uint64 off = addr - ROUNDDOWN(addr, PGSIZE);
    uint64 len = count - i < PGSIZE - off ? count - i : PGSIZE - off;
    uint64 r = do_write(fd, (char *)pa + off, len);
    i += r; if (r < len) return i;
  }
  return count;
}

//
// lseek file
//
ssize_t sys_user_lseek(int fd, int offset, int whence) {
  return do_lseek(fd, offset, whence);
}

//
// read vinode
//
ssize_t sys_user_stat(int fd, struct istat *istat) {
  struct istat * pistat = (struct istat *)user_va_to_pa((pagetable_t)(current[read_tp()]->pagetable), istat);
  return do_stat(fd, pistat);
}

//
// read disk inode
//
ssize_t sys_user_disk_stat(int fd, struct istat *istat) {
  struct istat * pistat = (struct istat *)user_va_to_pa((pagetable_t)(current[read_tp()]->pagetable), istat);
  return do_disk_stat(fd, pistat);
}

//
// close file
//
ssize_t sys_user_close(int fd) {
  return do_close(fd);
}

//
// lib call to opendir
//
ssize_t sys_user_opendir(char * pathva){
  char * pathpa = (char*)user_va_to_pa((pagetable_t)(current[read_tp()]->pagetable), pathva);
  return do_opendir(pathpa);
}

//
// lib call to readdir
//
ssize_t sys_user_readdir(int fd, struct dir *vdir){
  struct dir * pdir = (struct dir *)user_va_to_pa((pagetable_t)(current[read_tp()]->pagetable), vdir);
  return do_readdir(fd, pdir);
}

//
// lib call to mkdir
//
ssize_t sys_user_mkdir(char * pathva){
  char * pathpa = (char*)user_va_to_pa((pagetable_t)(current[read_tp()]->pagetable), pathva);
  return do_mkdir(pathpa);
}

//
// lib call to closedir
//
ssize_t sys_user_closedir(int fd){
  return do_closedir(fd);
}

//
// lib call to link
//
ssize_t sys_user_link(char * vfn1, char * vfn2){
  char * pfn1 = (char*)user_va_to_pa((pagetable_t)(current->pagetable), (void*)vfn1);
  char * pfn2 = (char*)user_va_to_pa((pagetable_t)(current->pagetable), (void*)vfn2);
  return do_link(pfn1, pfn2);
}

//
// lib call to unlink
//
ssize_t sys_user_unlink(char * vfn){
  char * pfn = (char*)user_va_to_pa((pagetable_t)(current->pagetable), (void*)vfn);
  return do_unlink(pfn);
}

//
// [a0]: the syscall number; [a1] ... [a7]: arguments to the syscalls.
// returns the code of success, (e.g., 0 means success, fail for otherwise)
//
long do_syscall(long a0, long a1, long a2, long a3, long a4, long a5, long a6,
                long a7) {
  switch (a0) {
  case SYS_user_print:
    return sys_user_print((const char *)a1, a2);
  case SYS_user_exit:
    return sys_user_exit(a1);
  // added @lab2_2
  case SYS_user_malloc:
    return sys_user_malloc(a1);
  case SYS_user_free:
    return sys_user_free(a1);
  case SYS_user_print_backtrace:
    return sys_user_print_backtrace(a1);
  case SYS_user_fork:
    // int ret = sys_user_fork();
    // sprint("DEBUG LINE\n");
    return sys_user_fork();
  case SYS_user_yield:
    return sys_user_yield();
    // added @lab4_1
    case SYS_user_open:
      return sys_user_open((char *)a1, a2);
    case SYS_user_read:
      return sys_user_read(a1, (char *)a2, a3);
    case SYS_user_write:
      return sys_user_write(a1, (char *)a2, a3);
    case SYS_user_lseek:
      return sys_user_lseek(a1, a2, a3);
    case SYS_user_stat:
      return sys_user_stat(a1, (struct istat *)a2);
    case SYS_user_disk_stat:
      return sys_user_disk_stat(a1, (struct istat *)a2);
    case SYS_user_close:
      return sys_user_close(a1);
    case SYS_user_printpa:
      return sys_user_printpa(a1);
  case SYS_user_wait:
    //int ret = sys_user_wait(a1);
    //sprint("do_syscall:return from blocking!\n");

    return sys_user_wait(a1);
  case SYS_user_test:
    return sys_user_test();
  case SYS_user_sem_new:
    return sys_user_sem_new(a1);
  case SYS_user_sem_P:
    return sys_user_sem_P(a1);
  case SYS_user_sem_V:
    return sys_user_sem_V(a1);
    // added @lab4_2
    case SYS_user_opendir:
      return sys_user_opendir((char *)a1);
    case SYS_user_readdir:
      return sys_user_readdir(a1, (struct dir *)a2);
    case SYS_user_mkdir:
      return sys_user_mkdir((char *)a1);
    case SYS_user_closedir:
      return sys_user_closedir(a1);
<<<<<<< HEAD
    // added @lab4_3
    case SYS_user_link:
      return sys_user_link((char *)a1, (char *)a2);
    case SYS_user_unlink:
      return sys_user_unlink((char *)a1);
    default:
      panic("Unknown syscall %ld \n", a0);
=======
  default:
    panic("Unknown syscall %ld \n", a0);
>>>>>>> 2aa9f270
  }
}<|MERGE_RESOLUTION|>--- conflicted
+++ resolved
@@ -428,17 +428,12 @@
       return sys_user_mkdir((char *)a1);
     case SYS_user_closedir:
       return sys_user_closedir(a1);
-<<<<<<< HEAD
     // added @lab4_3
     case SYS_user_link:
       return sys_user_link((char *)a1, (char *)a2);
     case SYS_user_unlink:
       return sys_user_unlink((char *)a1);
-    default:
-      panic("Unknown syscall %ld \n", a0);
-=======
   default:
     panic("Unknown syscall %ld \n", a0);
->>>>>>> 2aa9f270
   }
 }