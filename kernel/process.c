/*
 * Utility functions for process management.
 *
 * Note: in Lab1, only one process (i.e., our user application) exists.
 * Therefore, PKE OS at this stage will set "current" to the loaded user
 * application, and also switch to the old "current" process after trap
 * handling.
 */

#include "process.h"
#include "config.h"
#include "elf.h"
#include "global.h"
#include "memlayout.h"
#include "pmm.h"
#include "riscv.h"
#include "sched.h"
#include "spike_interface/spike_utils.h"
#include "strap.h"
#include "string.h"
#include "vmm.h"

// moved to global.h
//
// extern char smode_trap_vector[];
// extern void return_to_user(trapframe *, uint64 satp);
// extern char trap_sec_start[];

// moved to global.c
// process procs[NPROC];
// process* current[NCPU];

//
// switch to a user-mode process
//
void switch_to(process *proc) {

  assert(proc);
  current[read_tp()] = proc;

	if(proc->ktrapframe != NULL){
		return_to_kernel(proc->ktrapframe);
	}

  write_csr(stvec, (uint64)smode_trap_vector);
  // set up trapframe values (in process structure) that smode_trap_vector will
  // need when the process next re-enters the kernel.
  proc->trapframe->kernel_sp = proc->kstack;     // process's kernel stack
  proc->trapframe->kernel_satp = read_csr(satp); // kernel page table
  proc->trapframe->kernel_trap = (uint64)smode_trap_handler;
	proc->trapframe->kernel_schedule = (uint64)schedule;

  // SSTATUS_SPP and SSTATUS_SPIE are defined in kernel/riscv.h
  // set S Previous Privilege mode (the SSTATUS_SPP bit in sstatus register) to
  // User mode,to to enable interrupts, and sret destination.

  write_csr(sstatus, ( (read_csr(sstatus) & ~SSTATUS_SPP) | SSTATUS_SPIE ));

  // set S Exception Program Counter (sepc register) to the elf entry pc.
  write_csr(sepc, proc->trapframe->epc);

  return_to_user(proc->trapframe, MAKE_SATP(proc->pagetable));
}

//
// initialize process pool (the procs[] array). added @lab3_1
//
void init_proc_pool() {
  memset(procs, 0, sizeof(process) * NPROC);

  for (int i = 0; i < NPROC; ++i) {
    procs[i].status = FREE;
    procs[i].pid = i;
  }
}

void init_user_stack(process *ps) {
  ps->trapframe->regs.sp = USER_STACK_TOP; // virtual address of user stack top
  uint64 user_stack =
      (uint64)Alloc_page(); // phisical address of user stack bottom
  // map user stack in userspace
  user_vm_map((pagetable_t)ps->pagetable, USER_STACK_TOP - PGSIZE, PGSIZE,
              user_stack, prot_to_type(PROT_WRITE | PROT_READ, 1));
  ps->mapped_info[STACK_SEGMENT].va = USER_STACK_TOP - PGSIZE;
  ps->mapped_info[STACK_SEGMENT].npages = 1;
  ps->mapped_info[STACK_SEGMENT].seg_type = STACK_SEGMENT;
  ps->total_mapped_region++;
}

void init_user_heap(process *ps) {
  // initialize the process's heap manager
  ps->user_heap.heap_top = USER_FREE_ADDRESS_START;
  ps->user_heap.heap_bottom = USER_FREE_ADDRESS_START;
  // ps->user_heap.free_pages_address = USER_FREE_ADDRESS_START;
  // ps->user_heap.free_pages_count = 0;

  // map user heap in userspace
  ps->mapped_info[HEAP_SEGMENT].va = USER_FREE_ADDRESS_START;
  ps->mapped_info[HEAP_SEGMENT].npages = 0;
  ps->mapped_info[HEAP_SEGMENT].seg_type = HEAP_SEGMENT;
  // sprint("ps->user_heap.heap_bottom=%lx\n",ps->user_heap.heap_bottom);
  ps->total_mapped_region++;
}

//
// allocate an empty process, init its vm space. returns the pointer to
// process strcuture. added @lab3_1
//

process *find_empty_process() {
  for (int i = 0; i < NPROC; i++) {
    if (procs[i].status == FREE) {
      return &(procs[i]);
    }
  }
  panic("cannot find any free process structure.\n");
}

process *alloc_process() {
  // locate the first usable process structure
  process *ps = find_empty_process();

  // 首先为进程页表，和映射表分配空间
  ps->pagetable = (pagetable_t)Alloc_page();
  ps->mapped_info = (mapped_region *)Alloc_page();

  // 分配内核栈
  ps->kstack = (uint64)Alloc_page() + PGSIZE;

  // 为进程中断上下文分配空间并记录
  ps->trapframe = (trapframe *)Alloc_page();
  user_vm_map((pagetable_t)ps->pagetable, (uint64)ps->trapframe, PGSIZE,
              (uint64)ps->trapframe, prot_to_type(PROT_WRITE | PROT_READ, 0));
  ps->mapped_info[CONTEXT_SEGMENT].va = (uint64)ps->trapframe;
  ps->mapped_info[CONTEXT_SEGMENT].npages = 1;
  ps->mapped_info[CONTEXT_SEGMENT].seg_type = CONTEXT_SEGMENT;
  ps->total_mapped_region++;

  // 为进程中断入口程序映射空间并记录
  user_vm_map((pagetable_t)ps->pagetable, (uint64)trap_sec_start, PGSIZE,
              (uint64)trap_sec_start, prot_to_type(PROT_READ | PROT_EXEC, 0));
  ps->mapped_info[SYSTEM_SEGMENT].va = (uint64)trap_sec_start;
  ps->mapped_info[SYSTEM_SEGMENT].npages = 1;
  ps->mapped_info[SYSTEM_SEGMENT].seg_type = SYSTEM_SEGMENT;
  ps->total_mapped_region++;

  // 创建进程信号量，在wait(pid)系统调用中使用。
  ps->sem_index = sem_new(0);
	ps->ktrapframe = NULL;

  return ps;
}

int free_process(process *proc) {
  // 在exit中把进程的状态设成ZOMBIE，然后在父进程wait中调用这个函数，用于释放子进程的资源（待实现）
  // 由于代理内核的特殊机制，不做也不会造成内存泄漏（代填）

  return 0;
}

void fork_segment(process *parent, process *child, int segnum, int copy,
                  uint64 perm) {
  mapped_region *mapped_info = &parent->mapped_info[segnum];
  uint64 va = mapped_info->va;
  for (int i = 0; i < mapped_info->npages; i++) {
    uint64 pa;
    if (copy) {
      pa = (uint64)Alloc_page();
      memcpy((void *)pa,
             (void *)lookup_pa(parent->pagetable, mapped_info->va + i * PGSIZE),
             PGSIZE);
    } else {
      pa = lookup_pa(parent->pagetable, mapped_info->va + i * PGSIZE);
    }
    user_vm_map((pagetable_t)child->pagetable, mapped_info->va + i * PGSIZE,
                PGSIZE, pa, perm);
  }
  memcpy(&(child->mapped_info[segnum]), mapped_info, sizeof(mapped_region));
  child->total_mapped_region++;
}

int do_fork(process *parent) {
  int hartid = read_tp();
  sprint("will fork a child from parent %d.\n", parent->pid);
  process *child = alloc_process();
  for (int i = 0; i < parent->total_mapped_region; i++) {
    // browse parent's vm space, and copy its trapframe and data segments,
    // map its code segment.
<<<<<<< HEAD
    switch( parent->mapped_info[i].seg_type ){
      case CONTEXT_SEGMENT:
        *child->trapframe = *parent->trapframe;
        break;
      case STACK_SEGMENT:
        memcpy( (void*)lookup_pa(child->pagetable, child->mapped_info[STACK_SEGMENT].va),
          (void*)lookup_pa(parent->pagetable, parent->mapped_info[i].va), PGSIZE );
        break;
      case HEAP_SEGMENT:
        // build a same heap for child process.

        // convert free_pages_address into a filter to skip reclaimed blocks in the heap
        // when mapping the heap blocks
        {
          int free_block_filter[MAX_HEAP_PAGES];
          memset(free_block_filter, 0, MAX_HEAP_PAGES);
          uint64 heap_bottom = parent->user_heap.heap_bottom;
          for (int i = 0; i < parent->user_heap.free_pages_count; i++) {
            int index = (parent->user_heap.free_pages_address[i] - heap_bottom) / PGSIZE;
            free_block_filter[index] = 1;
          }

          // copy and map the heap blocks
          for (uint64 heap_block = current->user_heap.heap_bottom;
              heap_block < current->user_heap.heap_top; heap_block += PGSIZE) {
            if (free_block_filter[(heap_block - heap_bottom) / PGSIZE])  // skip free blocks
              continue;

            void* child_pa = alloc_page();
            memcpy(child_pa, (void*)lookup_pa(parent->pagetable, heap_block), PGSIZE);
            user_vm_map((pagetable_t)child->pagetable, heap_block, PGSIZE, (uint64)child_pa,
                        prot_to_type(PROT_WRITE | PROT_READ, 1));
          }

          child->mapped_info[HEAP_SEGMENT].npages = parent->mapped_info[HEAP_SEGMENT].npages;

          // copy the heap manager from parent to child
          memcpy((void*)&child->user_heap, (void*)&parent->user_heap, sizeof(parent->user_heap));
          break;
        }
      case CODE_SEGMENT:
        // TODO (lab3_1): implment the mapping of child code segment to parent's
        // code segment.
        // hint: the virtual address mapping of code segment is tracked in mapped_info
        // page of parent's process structure. use the information in mapped_info to
        // retrieve the virtual to physical mapping of code segment.
        // after having the mapping information, just map the corresponding virtual
        // address region of child to the physical pages that actually store the code
        // segment of parent process.
        // DO NOT COPY THE PHYSICAL PAGES, JUST MAP THEM.
        panic( "You need to implement the code segment mapping of child in lab3_1.\n" );

        // after mapping, register the vm region (do not delete codes below!)
        child->mapped_info[child->total_mapped_region].va = parent->mapped_info[i].va;
        child->mapped_info[child->total_mapped_region].npages =
          parent->mapped_info[i].npages;
        child->mapped_info[child->total_mapped_region].seg_type = CODE_SEGMENT;
        child->total_mapped_region++;
        break;
=======
    switch (parent->mapped_info[i].seg_type) {
    case CONTEXT_SEGMENT:
      *child->trapframe = *parent->trapframe;
      break;
    case STACK_SEGMENT:
      fork_segment(parent, child, i, FORK_COPY,
                   prot_to_type(PROT_WRITE | PROT_READ, 1));
      break;
    case HEAP_SEGMENT:
      fork_segment(parent, child, i, FORK_COPY,
                   prot_to_type(PROT_WRITE | PROT_READ, 1));
      break;
    case CODE_SEGMENT:
      // 代码段不需要复制
      fork_segment(parent, child, i, FORK_MAP,
                   prot_to_type(PROT_EXEC | PROT_READ, 1));
      break;
    case DATA_SEGMENT:
      fork_segment(parent, child, i, FORK_COPY,
                   prot_to_type(PROT_WRITE | PROT_READ, 1));
      break;
>>>>>>> 3b06b1e4
    }
  }

  //child->status = READY;
  child->trapframe->regs.a0 = 0;
  child->parent = parent;
  insert_to_ready_queue(child);

  // sprint("do_fork ends\n");
  return child->pid;
}<|MERGE_RESOLUTION|>--- conflicted
+++ resolved
@@ -186,67 +186,6 @@
   for (int i = 0; i < parent->total_mapped_region; i++) {
     // browse parent's vm space, and copy its trapframe and data segments,
     // map its code segment.
-<<<<<<< HEAD
-    switch( parent->mapped_info[i].seg_type ){
-      case CONTEXT_SEGMENT:
-        *child->trapframe = *parent->trapframe;
-        break;
-      case STACK_SEGMENT:
-        memcpy( (void*)lookup_pa(child->pagetable, child->mapped_info[STACK_SEGMENT].va),
-          (void*)lookup_pa(parent->pagetable, parent->mapped_info[i].va), PGSIZE );
-        break;
-      case HEAP_SEGMENT:
-        // build a same heap for child process.
-
-        // convert free_pages_address into a filter to skip reclaimed blocks in the heap
-        // when mapping the heap blocks
-        {
-          int free_block_filter[MAX_HEAP_PAGES];
-          memset(free_block_filter, 0, MAX_HEAP_PAGES);
-          uint64 heap_bottom = parent->user_heap.heap_bottom;
-          for (int i = 0; i < parent->user_heap.free_pages_count; i++) {
-            int index = (parent->user_heap.free_pages_address[i] - heap_bottom) / PGSIZE;
-            free_block_filter[index] = 1;
-          }
-
-          // copy and map the heap blocks
-          for (uint64 heap_block = current->user_heap.heap_bottom;
-              heap_block < current->user_heap.heap_top; heap_block += PGSIZE) {
-            if (free_block_filter[(heap_block - heap_bottom) / PGSIZE])  // skip free blocks
-              continue;
-
-            void* child_pa = alloc_page();
-            memcpy(child_pa, (void*)lookup_pa(parent->pagetable, heap_block), PGSIZE);
-            user_vm_map((pagetable_t)child->pagetable, heap_block, PGSIZE, (uint64)child_pa,
-                        prot_to_type(PROT_WRITE | PROT_READ, 1));
-          }
-
-          child->mapped_info[HEAP_SEGMENT].npages = parent->mapped_info[HEAP_SEGMENT].npages;
-
-          // copy the heap manager from parent to child
-          memcpy((void*)&child->user_heap, (void*)&parent->user_heap, sizeof(parent->user_heap));
-          break;
-        }
-      case CODE_SEGMENT:
-        // TODO (lab3_1): implment the mapping of child code segment to parent's
-        // code segment.
-        // hint: the virtual address mapping of code segment is tracked in mapped_info
-        // page of parent's process structure. use the information in mapped_info to
-        // retrieve the virtual to physical mapping of code segment.
-        // after having the mapping information, just map the corresponding virtual
-        // address region of child to the physical pages that actually store the code
-        // segment of parent process.
-        // DO NOT COPY THE PHYSICAL PAGES, JUST MAP THEM.
-        panic( "You need to implement the code segment mapping of child in lab3_1.\n" );
-
-        // after mapping, register the vm region (do not delete codes below!)
-        child->mapped_info[child->total_mapped_region].va = parent->mapped_info[i].va;
-        child->mapped_info[child->total_mapped_region].npages =
-          parent->mapped_info[i].npages;
-        child->mapped_info[child->total_mapped_region].seg_type = CODE_SEGMENT;
-        child->total_mapped_region++;
-        break;
-=======
     switch (parent->mapped_info[i].seg_type) {
     case CONTEXT_SEGMENT:
       *child->trapframe = *parent->trapframe;
@@ -268,7 +207,6 @@
       fork_segment(parent, child, i, FORK_COPY,
                    prot_to_type(PROT_WRITE | PROT_READ, 1));
       break;
->>>>>>> 3b06b1e4
     }
   }
 
