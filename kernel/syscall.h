--- conflicted
+++ resolved
@@ -16,7 +16,12 @@
 // added @lab3_1
 #define SYS_user_fork (SYS_user_base + 4)
 #define SYS_user_yield (SYS_user_base + 5)
-<<<<<<< HEAD
+#define SYS_user_wait (SYS_user_base + 6)
+
+#define SYS_user_sem_new (SYS_user_base + 7)
+#define SYS_user_sem_P (SYS_user_base + 8)
+#define SYS_user_sem_V (SYS_user_base + 9)
+
 // added @lab4_1
 #define SYS_user_open (SYS_user_base + 17)
 #define SYS_user_read (SYS_user_base + 18)
@@ -25,13 +30,7 @@
 #define SYS_user_stat (SYS_user_base + 21)
 #define SYS_user_disk_stat (SYS_user_base + 22)
 #define SYS_user_close (SYS_user_base + 23)
-=======
-#define SYS_user_wait (SYS_user_base + 6)
->>>>>>> 204ae16f
 
-#define SYS_user_sem_new (SYS_user_base + 7)
-#define SYS_user_sem_P (SYS_user_base + 8)
-#define SYS_user_sem_V (SYS_user_base + 9)
 
 
 
