# we assume that the utilities from RISC-V cross-compiler (i.e., riscv64-unknown-elf-gcc and etc.)
# are in your system PATH. To check if your environment satisfies this requirement, simple use 
# `which` command as follows:
# $ which riscv64-unknown-elf-gcc
# if you have an output path, your environment satisfy our requirement.

# ---------------------	macros --------------------------
CROSS_PREFIX 	:= riscv64-unknown-elf-
CC 				:= $(CROSS_PREFIX)gcc
AR 				:= $(CROSS_PREFIX)ar
RANLIB        	:= $(CROSS_PREFIX)ranlib

SRC_DIR        	:= .
OBJ_DIR 		:= obj
SPROJS_INCLUDE 	:= -I.  

ifneq (,)
  march := -march=
  is_32bit := $(findstring 32,$(march))
  mabi := -mabi=$(if $(is_32bit),ilp32,lp64)
endif

CFLAGS        := -Wall -Werror -gdwarf-3 -fno-builtin -nostdlib -D__NO_INLINE__ -mcmodel=medany -g -O0 -std=gnu99 -Wno-unused -Wno-attributes -fno-delete-null-pointer-checks -fno-PIE $(march) -fno-omit-frame-pointer
COMPILE       	:= $(CC) -MMD -MP $(CFLAGS) $(SPROJS_INCLUDE)

#---------------------	utils -----------------------
UTIL_CPPS 	:= util/*.c

UTIL_CPPS  := $(wildcard $(UTIL_CPPS))
UTIL_OBJS  :=  $(addprefix $(OBJ_DIR)/, $(patsubst %.c,%.o,$(UTIL_CPPS)))


UTIL_LIB   := $(OBJ_DIR)/util.a

#---------------------	kernel -----------------------
KERNEL_LDS  	:= kernel/kernel.lds
KERNEL_CPPS 	:= \
	kernel/*.c \
	kernel/machine/*.c \
	kernel/util/*.c

KERNEL_ASMS 	:= \
	kernel/*.S \
	kernel/machine/*.S \
	kernel/util/*.S

KERNEL_CPPS  	:= $(wildcard $(KERNEL_CPPS))
KERNEL_ASMS  	:= $(wildcard $(KERNEL_ASMS))
KERNEL_OBJS  	:=  $(addprefix $(OBJ_DIR)/, $(patsubst %.c,%.o,$(KERNEL_CPPS)))
KERNEL_OBJS  	+=  $(addprefix $(OBJ_DIR)/, $(patsubst %.S,%.o,$(KERNEL_ASMS)))

KERNEL_TARGET = $(OBJ_DIR)/riscv-pke


#---------------------	spike interface library -----------------------
SPIKE_INF_CPPS 	:= spike_interface/*.c

SPIKE_INF_CPPS  := $(wildcard $(SPIKE_INF_CPPS))
SPIKE_INF_OBJS 	:=  $(addprefix $(OBJ_DIR)/, $(patsubst %.c,%.o,$(SPIKE_INF_CPPS)))


SPIKE_INF_LIB   := $(OBJ_DIR)/spike_interface.a


#---------------------	user   -----------------------
USER_CPP0 		:= user/app_alloc0.c user/user_lib.c
USER_CPP1 		:= user/app_alloc1.c user/user_lib.c

USER_CPP0  		:= $(wildcard $(USER_CPP0))
USER_CPP1  		:= $(wildcard $(USER_CPP1))
USER_OBJ0  		:= $(addprefix $(OBJ_DIR)/, $(patsubst %.c,%.o,$(USER_CPP0)))
USER_OBJ1  		:= $(addprefix $(OBJ_DIR)/, $(patsubst %.c,%.o,$(USER_CPP1)))

<<<<<<< HEAD


USER_TARGET 	:= $(OBJ_DIR)/app_naive_fork
=======
USER_TARGET0 	:= $(OBJ_DIR)/app_alloc0
USER_TARGET1 	:= $(OBJ_DIR)/app_alloc1
>>>>>>> dd5c9db0
#------------------------targets------------------------

$(OBJ_DIR):
	@-mkdir -p $(OBJ_DIR)	
	@-mkdir -p $(dir $(UTIL_OBJS))
	@-mkdir -p $(dir $(SPIKE_INF_OBJS))
	@-mkdir -p $(dir $(KERNEL_OBJS))
	@-mkdir -p $(dir $(USER_OBJ0))
	@-mkdir -p $(dir $(USER_OBJ1))

$(OBJ_DIR)/%.o : %.c
	@echo "compiling" $< >> ./logs/makefile.log 2>&1
	@> ./logs/compiler.log
	@$(COMPILE) -c $< -o $@ >> ./logs/compiler.log 2>&1

$(OBJ_DIR)/%.o : %.S
	@echo "compiling" $< >> ./logs/makefile.log 2>&1
	@$(COMPILE) -c $< -o $@ >> ./logs/compiler.log 2>&1

$(UTIL_LIB): $(OBJ_DIR) $(UTIL_OBJS)
	@echo "linking " $@	...	 >> ./logs/makefile.log 2>&1
	@$(AR) -rcs $@ $(UTIL_OBJS)  >> ./logs/compiler.log 2>&1
	@echo "Util lib has been build into" \"$@\" >> ./logs/makefile.log 2>&1
	
$(SPIKE_INF_LIB): $(OBJ_DIR) $(UTIL_OBJS) $(SPIKE_INF_OBJS)
	@echo "linking " $@	...	 >> ./logs/makefile.log 2>&1
	@$(AR) -rcs $@ $(SPIKE_INF_OBJS) $(UTIL_OBJS) >> ./logs/compiler.log 2>&1
	@echo "Spike lib has been build into" \"$@\" >> ./logs/makefile.log 2>&1

$(KERNEL_TARGET): $(OBJ_DIR) $(UTIL_LIB) $(SPIKE_INF_LIB) $(KERNEL_OBJS) $(KERNEL_LDS)
	@echo "linking" $@ ... >> ./logs/makefile.log 2>&1
	@$(COMPILE) $(KERNEL_OBJS) $(UTIL_LIB) $(SPIKE_INF_LIB) -o $@ -T $(KERNEL_LDS) >> ./logs/compiler.log 2>&1
	@echo "PKE core has been built into" \"$@\" >> ./logs/makefile.log 2>&1

$(USER_TARGET0): $(OBJ_DIR) $(UTIL_LIB) $(USER_OBJ0)
	@echo "linking" $@	...	>> ./logs/makefile.log 2>&1
	@$(COMPILE) --entry=main $(USER_OBJ0) $(UTIL_LIB) -o $@ >> ./logs/compiler.log 2>&1
	@echo "User app has been built into" \"$@\" >> ./logs/makefile.log 2>&1
	
$(USER_TARGET1): $(OBJ_DIR) $(UTIL_LIB) $(USER_OBJ1)
	@echo "linking" $@	...	>> ./logs/makefile.log 2>&1
	@$(COMPILE) --entry=main $(USER_OBJ1) $(UTIL_LIB) -o $@ >> ./logs/compiler.log 2>&1
	@echo "User app has been built into" \"$@\" >> ./logs/makefile.log 2>&1

-include $(wildcard $(OBJ_DIR)/*/*.d)
-include $(wildcard $(OBJ_DIR)/*/*/*.d)

.DEFAULT_GOAL := $(all)

all: $(KERNEL_TARGET) $(USER_TARGET0) $(USER_TARGET1)
.PHONY:all

run: $(KERNEL_TARGET) $(USER_TARGET0) $(USER_TARGET1)
	@echo "********************HUST PKE********************"
	spike -p2 $(KERNEL_TARGET) $(USER_TARGET0) $(USER_TARGET1)

# need openocd!
gdb:$(KERNEL_TARGET) $(USER_TARGET0) $(USER_TARGET1)
	spike --rbb-port=9824 -H -p2 $(KERNEL_TARGET) $(USER_TARGET0) $(USER_TARGET1) &
	@sleep 1
	openocd -f ./.spike.cfg &
	@sleep 1
	riscv64-unknown-elf-gdb -command=./.gdbinit

# clean gdb. need openocd!
gdb_clean:
	@-kill -9 $$(lsof -i:9824 -t)
	@-kill -9 $$(lsof -i:3333 -t)
	@sleep 1

objdump:
	riscv64-unknown-elf-objdump -d $(KERNEL_TARGET) > $(OBJ_DIR)/kernel_dump
	riscv64-unknown-elf-objdump -d $(USER_TARGET0) > $(OBJ_DIR)/app_alloc0_dump
	riscv64-unknown-elf-objdump -d $(USER_TARGET1) > $(OBJ_DIR)/app_alloc1_dump

cscope:
	find ./ -name "*.c" > cscope.files
	find ./ -name "*.h" >> cscope.files
	find ./ -name "*.S" >> cscope.files
	find ./ -name "*.lds" >> cscope.files
	cscope -bqk

format:
	@python ./format.py ./

clean:
	rm -fr ${OBJ_DIR}

print_user_target:
	@echo $(USER_TARGET)

print_spike_command:
	@echo "-p2 ./$(KERNEL_TARGET) ./$(USER_TARGET0) ./$(USER_TARGET1)"<|MERGE_RESOLUTION|>--- conflicted
+++ resolved
@@ -71,14 +71,7 @@
 USER_OBJ0  		:= $(addprefix $(OBJ_DIR)/, $(patsubst %.c,%.o,$(USER_CPP0)))
 USER_OBJ1  		:= $(addprefix $(OBJ_DIR)/, $(patsubst %.c,%.o,$(USER_CPP1)))
 
-<<<<<<< HEAD
-
-
 USER_TARGET 	:= $(OBJ_DIR)/app_naive_fork
-=======
-USER_TARGET0 	:= $(OBJ_DIR)/app_alloc0
-USER_TARGET1 	:= $(OBJ_DIR)/app_alloc1
->>>>>>> dd5c9db0
 #------------------------targets------------------------
 
 $(OBJ_DIR):
