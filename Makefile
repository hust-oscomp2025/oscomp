--- conflicted
+++ resolved
@@ -70,11 +70,7 @@
 
 
 
-<<<<<<< HEAD
 USER_TARGET 	:= $(OBJ_DIR)/app_helloworld_no_lds
-=======
-USER_TARGET 	:= $(OBJ_DIR)/app_errorline
->>>>>>> d3e92d7d
 #------------------------targets------------------------
 
 $(OBJ_DIR):
@@ -108,17 +104,10 @@
 	@$(COMPILE) $(KERNEL_OBJS) $(UTIL_LIB) $(SPIKE_INF_LIB) -o $@ -T $(KERNEL_LDS) >> ./logs/compiler.log 2>&1
 	@echo "PKE core has been built into" \"$@\" >> ./logs/makefile.log 2>&1
 
-<<<<<<< HEAD
-$(USER_TARGET): $(OBJ_DIR) $(UTIL_LIB) $(USER_OBJS)
-	@echo "linking" $@	...	
-	@$(COMPILE) --entry=main $(USER_OBJS) $(UTIL_LIB) -o $@
-	@echo "User app has been built into" \"$@\"
-=======
 $(USER_TARGET): $(OBJ_DIR) $(UTIL_LIB) $(USER_OBJS) $(USER_LDS)
-	@echo "linking" $@	...	 >> ./logs/makefile.log 2>&1
-	@$(COMPILE) $(USER_OBJS) $(UTIL_LIB) -o $@ -T $(USER_LDS) >> ./logs/compiler.log 2>&1
+	@echo "linking" $@	...	>> ./logs/makefile.log 2>&1
+	@$(COMPILE) --entry=main $(USER_OBJS) $(UTIL_LIB) -o $@ -T $(USER_LDS)
 	@echo "User app has been built into" \"$@\" >> ./logs/makefile.log 2>&1
->>>>>>> d3e92d7d
 
 -include $(wildcard $(OBJ_DIR)/*/*.d)
 -include $(wildcard $(OBJ_DIR)/*/*/*.d)
