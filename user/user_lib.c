--- conflicted
+++ resolved
@@ -10,13 +10,8 @@
 #include "util/snprintf.h"
 #include "kernel/syscall.h"
 
-<<<<<<< HEAD
+
 uint64 do_user_call(uint64 sysnum, uint64 a1, uint64 a2, uint64 a3, uint64 a4, uint64 a5, uint64 a6,
-=======
-
-
-int do_user_call(uint64 sysnum, uint64 a1, uint64 a2, uint64 a3, uint64 a4, uint64 a5, uint64 a6,
->>>>>>> c383d4c7
                  uint64 a7) {
   int ret;
 
