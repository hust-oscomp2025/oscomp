/*
 * The supporting library for applications.
 * Actually, supporting routines for applications are catalogued as the user 
 * library. we don't do that in PKE to make the relationship between application 
 * and user library more straightforward.
 */

#include "user_lib.h"
#include "util/types.h"
#include "util/snprintf.h"
#include "kernel/syscall.h"


uint64 do_user_call(uint64 sysnum, uint64 a1, uint64 a2, uint64 a3, uint64 a4, uint64 a5, uint64 a6,
                 uint64 a7) {
  int ret;

  // before invoking the syscall, arguments of do_user_call are already loaded into the argument
  // registers (a0-a7) of our (emulated) risc-v machine.
  asm volatile(
      "ecall\n"
      "sw a0, %0"  // returns a 32-bit value
      : "=m"(ret)
      :
      : "memory");

  return ret;
}

//
// printu() supports user/lab1_1_helloworld.c
//
int printu(const char* s, ...) {
  va_list vl;
  va_start(vl, s);

  char out[256];  // fixed buffer size.
  int res = vsnprintf(out, sizeof(out), s, vl);
  va_end(vl);


  const char* buf = out;
  size_t n = res < sizeof(out) ? res : sizeof(out);

  // make a syscall to implement the required functionality.
  return do_user_call(SYS_user_print, (uint64)buf, n, 0, 0, 0, 0, 0);
}


//lab1_challenge1
int print_backtrace(int depth){
  return do_user_call(SYS_user_print_backtrace, depth, 0, 0, 0, 0, 0, 0); 
}


void printRegs(){
  printu("========printing reg status========\n");
  uint64 reg_value;
  
  // 输出寄存器的值及别名
  #define PRINT_REG(reg, alias) \
    __asm__ volatile("mv %0, " #reg : "=r"(reg_value)); \
    printu(#alias " = 0x%lx\n", reg_value);

  // 打印常用寄存器并使用别名
  PRINT_REG(x0, zero);
  PRINT_REG(x1, ra);
  PRINT_REG(x2, sp);
  PRINT_REG(x3, gp);
  PRINT_REG(x4, tp);
  PRINT_REG(x5, t0);
  PRINT_REG(x6, t1);
  PRINT_REG(x7, t2);
  PRINT_REG(x8, s0); // s0 或 fp
  PRINT_REG(x9, s1);
  PRINT_REG(x10, a0);
  PRINT_REG(x11, a1);
  PRINT_REG(x12, a2);
  PRINT_REG(x13, a3);
  PRINT_REG(x14, a4);
  PRINT_REG(x15, a5);
  PRINT_REG(x16, a6);
  PRINT_REG(x17, a7);
  PRINT_REG(x28, t3);
  PRINT_REG(x29, t4);
  PRINT_REG(x30, t5);
  PRINT_REG(x31, t6);

  // 打印栈指针（SP）、栈帧指针（FP）
  uint64 sp, fp;
  __asm__ volatile("mv %0, sp" : "=r"(sp));
  __asm__ volatile("mv %0, fp" : "=r"(fp));

  printu("SP = 0x%lx\n", sp);
  printu("FP = 0x%lx\n", fp);
}

// 获取调用 print_registers 的程序计数器（PC）
int getRa(void) {
    uint64 return_address;
    
    // 使用 fp 获取返回地址
    __asm__ volatile (
        "mv %0, fp"           // 将 fp 寄存器的值（栈帧指针）保存到 %0
        : "=r"(return_address) // 输出参数
    );

    // 返回栈帧中的返回地址
    return return_address - 4;  // 获取栈帧中的返回地址
}



int exit(int code) {
  return do_user_call(SYS_user_exit, code, 0, 0, 0, 0, 0, 0); 
}

void* better_malloc(int n) {
  return (void*)do_user_call(SYS_user_malloc, n, 0, 0, 0, 0, 0, 0);
}

void* naive_malloc(int n) {
  return (void*)do_user_call(SYS_user_malloc, 4000, 0, 0, 0, 0, 0, 0);
}

void better_free(void* va) {
  do_user_call(SYS_user_free, (uint64)va, 0, 0, 0, 0, 0, 0);
}

void naive_free(void* va) {
<<<<<<< HEAD
  do_user_call(SYS_user_free_page, (uint64)va, 0, 0, 0, 0, 0, 0);
}

//
// lib call to naive_fork
int fork() {
  return do_user_call(SYS_user_fork, 0, 0, 0, 0, 0, 0, 0);
=======
  do_user_call(SYS_user_free, (uint64)va, 0, 0, 0, 0, 0, 0);
>>>>>>> dd5c9db0
}<|MERGE_RESOLUTION|>--- conflicted
+++ resolved
@@ -128,15 +128,11 @@
 }
 
 void naive_free(void* va) {
-<<<<<<< HEAD
-  do_user_call(SYS_user_free_page, (uint64)va, 0, 0, 0, 0, 0, 0);
+  do_user_call(SYS_user_free, (uint64)va, 0, 0, 0, 0, 0, 0);
 }
 
 //
 // lib call to naive_fork
 int fork() {
   return do_user_call(SYS_user_fork, 0, 0, 0, 0, 0, 0, 0);
-=======
-  do_user_call(SYS_user_free, (uint64)va, 0, 0, 0, 0, 0, 0);
->>>>>>> dd5c9db0
 }