--- conflicted
+++ resolved
@@ -18,7 +18,13 @@
 void* naive_malloc();
 int fork();
 void yield();
-<<<<<<< HEAD
+int wait(int pid);
+void test_kernel(void);
+
+int sem_new(int initial_value);
+int sem_P(int sem_index);
+int sem_V(int sem_index);
+void printpa(int* va);
 
 // added @ lab4_1
 int open(const char *pathname, int flags);
@@ -30,13 +36,3 @@
 int close(int fd);
 
 #endif
-=======
-int wait(int pid);
-void test_kernel(void);
-
-int sem_new(int initial_value);
-int sem_P(int sem_index);
-
-int sem_V(int sem_index);
-void printpa(int* va);
->>>>>>> 204ae16f
