--- conflicted
+++ resolved
@@ -10,10 +10,6 @@
 void* better_malloc(int n);
 void better_free(void* va);
 void naive_free(void* va);
-<<<<<<< HEAD
-int fork();
-void yield();
-=======
 void* naive_malloc();
 int fork();
->>>>>>> d6655ec2
+void yield();